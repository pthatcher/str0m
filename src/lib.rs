//! <image src="https://user-images.githubusercontent.com/227204/226143511-66fe5264-6ab7-47b9-9551-90ba7e155b96.svg" alt="str0m logo" ></image>
//!
//! A synchronous sans I/O WebRTC implementation in Rust.
//!
//! This is a [Sans I/O][sansio] implementation meaning the `Rtc` instance itself is not doing any network
//! talking. Furthermore it has no internal threads or async tasks. All operations are synchronously
//! happening from the calls of the public API.
//!
//! This is deliberately not a standard `RTCPeerConnection` API since that isn't a great fit for Rust.
//! See more details in below section.
//!
//! # Join us
//!
//! We are discussing str0m things on Zulip. Join us using this [invitation link][zulip]. Or browse the
//! discussions anonymously at [str0m.zulipchat.com][zulip-anon]
//!
//! <image width="300px" src="https://user-images.githubusercontent.com/227204/209446544-f8a8d673-cb1b-4144-a0f2-42307b8d8869.gif" alt="silly clip showing video playing" ></image>
//!
//! # Usage
//!
//! The [`chat`][x-chat] example shows how to connect multiple browsers
//! together and act as an SFU (Signal Forwarding Unit). The example
//! multiplexes all traffic over one server UDP socket and uses two threads
//! (one for the web server, and one for the SFU loop).
//!
//! ## TLS
//!
//! For the browser to do WebRTC, all traffic must be under TLS. The
//! project ships with a self-signed certificate that is used for the
//! examples. The certificate is for hostname `str0m.test` since TLD .test
//! should never resolve to a real DNS name.
//!
//! ```text
//! cargo run --example chat
//! ```
//!
//! The log should prompt you to connect a browser to https://10.0.0.103:3000 – this will
//! most likely cause a security warning that you must get the browser to accept.
//!
//! The [`http-post`][x-post] example roughly illustrates how to receive
//! media data from a browser client. The example is single threaded and
//! is a bit simpler than the chat. It is a good starting point to understand the API.
//!
//! ```text
//! cargo run --example http-post
//! ```
//!
//! ## Passive
//!
//! For passive connections, i.e. where the media and initial OFFER is
//! made by a remote peer, we need these steps to open the connection.
//!
//! ```no_run
//! # use str0m::{Rtc, Candidate};
//! // Instantiate a new Rtc instance.
//! let mut rtc = Rtc::new();
//!
//! //  Add some ICE candidate such as a locally bound UDP port.
//! let addr = "1.2.3.4:5000".parse().unwrap();
//! let candidate = Candidate::host(addr).unwrap();
//! rtc.add_local_candidate(candidate);
//!
//! // Accept an incoming offer from the remote peer
//! // and get the corresponding answer.
//! let offer = todo!();
//! let answer = rtc.sdp_api().accept_offer(offer).unwrap();
//!
//! // Forward the answer to the remote peer.
//!
//! // Go to _run loop_
//! ```
//!
//! ## Active
//!
//! Active connections means we are making the inital OFFER and waiting for a
//! remote ANSWER to start the connection.
//!
//! ```no_run
//! # use str0m::{Rtc, Candidate};
//! # use str0m::media::{MediaKind, Direction};
//! #
//! // Instantiate a new Rtc instance.
//! let mut rtc = Rtc::new();
//!
//! // Add some ICE candidate such as a locally bound UDP port.
//! let addr = "1.2.3.4:5000".parse().unwrap();
//! let candidate = Candidate::host(addr).unwrap();
//! rtc.add_local_candidate(candidate);
//!
//! // Create a `SdpApi`. The change lets us make multiple changes
//! // before sending the offer.
//! let mut change = rtc.sdp_api();
//!
//! // Do some change. A valid OFFER needs at least one "m-line" (media).
//! let mid = change.add_media(MediaKind::Audio, Direction::SendRecv, None, None);
//!
//! // Get the offer.
//! let (offer, pending) = change.apply().unwrap();
//!
//! // Forward the offer to the remote peer and await the answer.
//! // How to transfer this is outside the scope for this library.
//! let answer = todo!();
//!
//! // Apply answer.
//! rtc.sdp_api().accept_answer(pending, answer).unwrap();
//!
//! // Go to _run loop_
//! ```
//!
//! ## Run loop
//!
//! Driving the state of the `Rtc` forward is a run loop that, regardless of sync or async,
//! looks like this.
//!
//! ```no_run
//! # use str0m::{Rtc, Output, IceConnectionState, Event, Input};
//! # use str0m::net::Receive;
//! # use std::io::ErrorKind;
//! # use std::net::UdpSocket;
//! # use std::time::Instant;
//! # let rtc = Rtc::new();
//! #
//! // Buffer for reading incoming UDP packets.
//! let mut buf = vec![0; 2000];
//!
//! // A UdpSocket we obtained _somehow_.
//! let socket: UdpSocket = todo!();
//!
//! loop {
//!     // Poll output until we get a timeout. The timeout means we
//!     // are either awaiting UDP socket input or the timeout to happen.
//!     let timeout = match rtc.poll_output().unwrap() {
//!         // Stop polling when we get the timeout.
//!         Output::Timeout(v) => v,
//!
//!         // Transmit this data to the remote peer. Typically via
//!         // a UDP socket. The destination IP comes from the ICE
//!         // agent. It might change during the session.
//!         Output::Transmit(v) => {
//!             socket.send_to(&v.contents, v.destination).unwrap();
//!             continue;
//!         }
//!
//!         // Events are mainly incoming media data from the remote
//!         // peer, but also data channel data and statistics.
//!         Output::Event(v) => {
//!
//!             // Abort if we disconnect.
//!             if v == Event::IceConnectionStateChange(IceConnectionState::Disconnected) {
//!                 return;
//!             }
//!
//!             // TODO: handle more cases of v here, such as incoming media data.
//!
//!             continue;
//!         }
//!     };
//!
//!     // Duration until timeout.
//!     let duration = timeout - Instant::now();
//!
//!     // socket.set_read_timeout(Some(0)) is not ok
//!     if duration.is_zero() {
//!         // Drive time forwards in rtc straight away.
//!         rtc.handle_input(Input::Timeout(Instant::now())).unwrap();
//!         continue;
//!     }
//!
//!     socket.set_read_timeout(Some(duration)).unwrap();
//!
//!     // Scale up buffer to receive an entire UDP packet.
//!     buf.resize(2000, 0);
//!
//!     // Try to receive. Because we have a timeout on the socket,
//!     // we will either receive a packet, or timeout.
//!     // This is where having an async loop shines. We can await multiple things to
//!     // happen such as outgoing media data, the timeout and incoming network traffic.
//!     // When using async there is no need to set timeout on the socket.
//!     let input = match socket.recv_from(&mut buf) {
//!         Ok((n, source)) => {
//!             // UDP data received.
//!             buf.truncate(n);
//!             Input::Receive(
//!                 Instant::now(),
//!                 Receive {
//!                     source,
//!                     destination: socket.local_addr().unwrap(),
//!                     contents: buf.as_slice().try_into().unwrap(),
//!                 },
//!             )
//!         }
//!
//!         Err(e) => match e.kind() {
//!             // Expected error for set_read_timeout().
//!             // One for windows, one for the rest.
//!             ErrorKind::WouldBlock
//!                 | ErrorKind::TimedOut => Input::Timeout(Instant::now()),
//!
//!             e => {
//!                 eprintln!("Error: {:?}", e);
//!                 return; // abort
//!             }
//!         },
//!     };
//!
//!     // Input is either a Timeout or Receive of data. Both drive the state forward.
//!     rtc.handle_input(input).unwrap();
//! }
//! ```
//!
//! ## Sending media data
//!
//! When creating the media, we can decide which codecs to support, and they
//! are negotiated with the remote side. Each codec corresponds to a
//! "payload type" (PT). To send media data we need to figure out which PT
//! to use when sending.
//!
//! ```no_run
//! # use str0m::Rtc;
//! # use str0m::media::Mid;
//! # let rtc: Rtc = todo!();
//! #
//! // Obtain mid from Event::MediaAdded
//! let mid: Mid = todo!();
//!
//! // Create a media writer for the mid.
//! let writer = rtc.writer(mid).unwrap();
//!
//! // Get the payload type (pt) for the wanted codec.
//! let pt = writer.payload_params()[0].pt();
//!
//! // Write the data
//! let wallclock = todo!();  // Absolute time of the data
//! let media_time = todo!(); // Media time, in RTP time
//! let data = todo!();       // Actual data
//! writer.write(pt, wallclock, media_time, data).unwrap();
//! ```
//!
//! ## Media time, wallclock and local time
//!
//! str0m has three main concepts of time. "now", media time and wallclock.
//!
//! ### Now
//!
//! Some calls in str0m, such as `Rtc::handle_input` takes a `now` argument
//! that is a `std::time::Instant`. These calls "drive the time forward" in
//! the internal state. This is used for everything like deciding when
//! to produce various feedback reports (RTCP) to remote peers, to
//! bandwidth estimation (BWE) and statistics.
//!
//! Str0m has _no internal clock_ calls. I.e. str0m never calls
//! `Instant::now()` itself. All time is external input. That means it's
//! possible to construct test cases driving an `Rtc` instance faster
//! than realtime (see the [integration tests][intg]).
//!
//! ### Media time
//!
//! Each RTP header has a 32 bit number that str0m calls _media time_.
//! Media time is in some time base that is dependent on the codec,
//! however all codecs in str0m use 90_000Hz for video and 48_000Hz
//! for audio.
//!
//! For video the `MediaTime` type is `<timestamp>/90_000` str0m extends
//! the 32 bit number in the RTP header to 64 bit taking into account
//! "rollover". 64 bit is such a large number the user doesn't need to
//! think about rollovers.
//!
//! ### Wallclock
//!
//! With _wallclock_ str0m means the time a sample of media was produced
//! at an originating source. I.e. if we are talking into a microphone the
//! wallclock is the NTP time the sound is sampled.
//!
//! We can't know the exact wallclock for media from a remote peer since
//! not every device is synchronized with NTP. Every sender does
//! periodically produce a Sender Report (SR) that contains the peer's
//! idea of its wallclock, however this number can be very wrong compared to
//! "real" NTP time.
//!
//! Furthermore, not all remote devices will have a linear idea of
//! time passing that exactly matches the local time. A minute on the
//! remote peer might not be exactly one minute locally.
//!
//! These timestamps become important when handling simultaneous audio from
//! multiple peers.
//!
//! When writing media we need to provide str0m with an estimated wallclock.
//! The simplest strategy is to only trust local time and use arrival time
//! of the incoming UDP packet. Another simple strategy is to lock some
//! time T at the first UDP packet, and then offset each wallclock using
//! `MediaTime`, i.e. for video we could have `T + <media time>/90_000`
//!
//! A production worthy SFU probably needs an even more sophisticated
//! strategy weighing in all possible time sources to get a good estimate
//! of the remote wallclock for a packet.
//!
//! # Project status
//!
//! Str0m was originally developed by Martin Algesten of
//! [Lookback][lookback]. We use str0m for a specific use case: str0m as a
//! server SFU (as opposed to peer-2-peer). That means we are heavily
//! testing and developing the parts needed for our use case. Str0m is
//! intended to be an all-purpose WebRTC library, which means it should
//! also work for peer-2-peer (mostly thinking about the ICE agent), but
//! these areas have not received as much attention and testing.
//!
//! Performance is very good, there have been some work the discover and
//! optimize bottlenecks. Such efforts are of course never ending with
//! diminishing returns. While there are no glaringly obvious performance
//! bottlenecks, more work is always welcome – both algorithmically and
//! allocation/cloning in hot paths etc.
//!
//! # Design
//!
//! Output from the `Rtc` instance can be grouped into three kinds.
//!
//! 1. Events (such as receiving media or data channel data).
//! 2. Network output. Data to be sent, typically from a UDP socket.
//! 3. Timeouts. Indicates when the instance next expects a time input.
//!
//! Input to the `Rtc` instance is:
//!
//! 1. User operations (such as sending media or data channel data).
//! 2. Network input. Typically read from a UDP socket.
//! 3. Timeouts. As obtained from the output above.
//!
//! The correct use can be seen in the above [Run loop](#run-loop) or in the
//! examples.
//!
//! Sans I/O is a pattern where we turn both network input/output as well
//! as time passing into external input to the API. This means str0m has
//! no internal threads, just an enormous state machine that is driven
//! forward by different kinds of input.
//!
//! ## Sample or RTP level?
//!
//! Str0m defaults to the "sample level" which treats the RTP as an internal detail. The user
//! will thus mainly interact with:
//!
//! 1. [`Event::MediaData`] to receive full "samples" (audio frames or video frames).
//! 2. [`Writer::write`][crate::media::Writer::write] to write full samples.
//! 3. [`Writer::request_keyframe`][crate::media::Writer::request_keyframe] to request keyframes.
//!
//! ### Sample level
//!
//! All codecs such as h264, vp8, vp9 and opus outputs what we call
//! "Samples". A sample has a very specific meaning for audio, but this
//! project uses it in a broader sense, where a sample is either a video
//! or audio time stamped chunk of encoded data that typically represents
//! a chunk of audio, or _one single frame for video_.
//!
//! Samples are not suitable to use directly in UDP (RTP) packets - for
//! one they are too big. Samples are therefore further chunked up by
//! codec specific payloaders into RTP packets.
//!
//! ### RTP level
//!
//! Str0m also provides an RTP level API. This would be similar to many other
//! RTP libraries where the RTP packets themselves are the the API surface
//! towards the user (when building an SFU one would often talk about "forwarding
//! RTP packets", while with str0m we can also "forward samples").
//!
//! ### RTP mode
//!
//! str0m has a lower level API which let's the user write/receive RTP
//! packets directly. Using this API requires a deeper knowledge of
//! RTP and WebRTC.
//!
//! To enable RTP mode
//!
//! ```
//! # use str0m::Rtc;
//! let rtc = Rtc::builder()
//!     // Enable RTP mode for this Rtc instance.
//!     // This disables `MediaEvent` and the `Writer::write` API.
//!     .set_rtp_mode(true)
//!     .build();
//! ```
//!
//! RTP mode gives us some new API points.
//!
//! 1. [`Event::RtpPacket`] emitted for every incoming RTP packet. Empty packets for bandwidth
//!    estimation are silently discarded.
//! 2. [`StreamTx::write_rtp`][crate::rtp::StreamTx::write_rtp] to write outgoing RTP packets.
//! 3. [`StreamRx::request_keyframe`][crate::rtp::StreamRx::request_keyframe] to request keyframes from remote.
//!
//! ## NIC enumeration and TURN (and STUN)
//!
//! The [ICE RFC][ice] talks about "gathering ice candidates". This means
//! inspecting the local network interfaces and potentially binding UDP
//! sockets on each usable interface. Since str0m is Sans I/O, this part
//! is outside the scope of what str0m does. How the user figures out
//! local IP addresses, via config or via looking up local NICs is not
//! something str0m cares about.
//!
//! TURN is a way of obtaining IP addresses that can be used as fallback
//! in case direct connections fail. We consider TURN similar to
//! enumerating local network interfaces – it's a way of obtaining
//! sockets.
//!
//! All discovered candidates, be they local (NIC) or remote sockets
//! (TURN), are added to str0m and str0m will perform the task of ICE
//! agent, forming "candidate pairs" and figuring out the best connection
//! while the actual task of sending the network traffic is left to the
//! user.
//!
//! ## The importance of `&mut self`
//!
//! Rust shines when we can eschew locks and heavily rely `&mut` for data
//! write access. Since str0m has no internal threads, we never have to
//! deal with shared data. Furthermore the the internals of the library is
//! organized such that we don't need multiple references to the same
//! entities. In str0m there are no `Rc`, `Mutex`, `mpsc`, `Arc`(*),  or
//! other locks.
//!
//! This means all input to the lib can be modelled as
//! `handle_something(&mut self, something)`.
//!
//! (*) Ok. There is one `Arc` if you use Windows where we also require openssl.
//!
//! ## Not a standard WebRTC "Peer Connection" API
//!
//! The library deliberately steps away from the "standard" WebRTC API as
//! seen in JavaScript and/or [webrtc-rs][webrtc-rs] (or [Pion][pion] in Go).
//! There are few reasons for this.
//!
//! First, in the standard API, events are callbacks, which are not a
//! great fit for Rust. Callbacks require some kind of reference
//! (ownership?) over the entity the callback is being dispatched
//! upon. I.e. if in Rust we want `pc.addEventListener(x)`, `x` needs
//! to be wholly owned by `pc`, or have some shared reference (like
//! `Arc`). Shared references means shared data, and to get mutable shared
//! data, we will need some kind of lock. i.e. `Arc<Mutex<EventListener>>`
//! or similar.
//!
//! As an alternative we could turn all events into `mpsc` channels, but
//! listening to multiple channels is awkward without async.
//!
//! Second, in the standard API, entities like `RTCPeerConnection` and
//! `RTCRtpTransceiver`, are easily clonable and/or long lived
//! references. I.e. `pc.getTranscievers()` returns objects that can be
//! retained and owned by the caller. This pattern is fine for garbage
//! collected or reference counted languages, but not great with Rust.
//!
//! ## Panics, Errors and unwraps
//!
//! Rust adheres to [fail-last][ff]. That means rather than brushing state
//! bugs under the carpet, it panics. We make a distinction between errors and
//! bugs.
//!
//! * Errors are as a result of incorrect or impossible to understand user input.
//! * Bugs are broken internal invariants (assumptions).
//!
//! If you scan the str0m code you find a few `unwrap()` (or `expect()`). These
//! will (should) always be accompanied by a code comment that explains why the
//! unwrap is okay. This is an internal invariant, a state assumption that
//! str0m is responsible for maintaining.
//!
//! We do not believe it's correct to change every `unwrap()`/`expect()` into
//! `unwrap_or_else()`, `if let Some(x) = x { ... }` etc, because doing so
//! brushes an actual problem (an incorrect assumption) under the carpet. Trying
//! to hobble along with an incorrect state would at best result in broken
//! behavior, at worst a security risk!
//!
//! Panics are our friends: *panic means bug*
//!
//! And also: str0m should *never* panic on any user input. If you encounter a panic,
//! please report it!
//!
//! ### Catching panics
//!
//! Panics should be incredibly rare, or we have a serious problem as a project. For an SFU,
//! it might not be ideal if str0m encounters a bug and brings the entire server down with it.
//!
//! For those who want an extra level of safety, we recommend looking at [`catch_unwind`][catch]
//! to safely discard a faulty `Rtc` instance. Since `Rtc` has no internal threads, locks or async
//! tasks, discarding the instance never risk poisoning locks or other issues that can happen
//! when catching a panic.
//!
//! [sansio]:     https://sans-io.readthedocs.io
//! [quinn]:      https://github.com/quinn-rs/quinn
//! [pion]:       https://github.com/pion/webrtc
//! [webrtc-rs]:  https://github.com/webrtc-rs/webrtc
//! [zulip]:      https://str0m.zulipchat.com/join/hsiuva2zx47ujrwgmucjez5o/
//! [zulip-anon]: https://str0m.zulipchat.com
//! [ice]:        https://www.rfc-editor.org/rfc/rfc8445
//! [lookback]:   https://www.lookback.com
//! [x-post]:     https://github.com/algesten/str0m/blob/main/examples/http-post.rs
//! [x-chat]:     https://github.com/algesten/str0m/blob/main/examples/chat.rs
//! [intg]:       https://github.com/algesten/str0m/blob/main/tests/unidirectional.rs#L12
//! [ff]:         https://en.wikipedia.org/wiki/Fail-fast
//! [catch]:      https://doc.rust-lang.org/std/panic/fn.catch_unwind.html

#![forbid(unsafe_code)]
#![allow(clippy::new_without_default)]
#![allow(clippy::bool_to_int_with_if)]
#![allow(clippy::assertions_on_constants)]
#![allow(clippy::manual_range_contains)]
#![deny(missing_docs)]

#[macro_use]
extern crate tracing;

use bwe::Bwe;
use change::{DirectApi, SdpApi};
use rtp::RawPacket;
use std::fmt;
use std::net::SocketAddr;
use std::time::{Duration, Instant};
use streams::RtpPacket;
use streams::StreamPaused;
use thiserror::Error;

mod dtls;
use dtls::DtlsCert;
use dtls::Fingerprint;
use dtls::{Dtls, DtlsEvent};

mod ice;
pub use ice::Candidate;
use ice::IceAgent;
use ice::IceAgentEvent;
use ice::IceCreds;

mod io;
use io::DatagramRecv;

mod packet;

#[path = "rtp/mod.rs"]
mod rtp_;
use rtp_::Bitrate;
use rtp_::{Extension, ExtensionMap, InstantExt};

/// Low level RTP access.
pub mod rtp {
<<<<<<< HEAD
    pub use crate::rtp_::{
        Extension, ExtensionMap, ExtensionValues, RtpHeader, SeqNo, Ssrc, VideoLayersAllocation,
        VideoOrientation,
    };
=======
    /// Feedback for RTP.
    pub mod rtcp {
        pub use crate::rtp_::{Descriptions, ExtendedReport, Fir, Goodbye, Nack, Pli};
        pub use crate::rtp_::{Dlrr, NackEntry, ReceptionReport, ReportBlock};
        pub use crate::rtp_::{FirEntry, ReceiverReport, SenderInfo, SenderReport, Twcc};
        pub use crate::rtp_::{ReportList, Rrtr, Rtcp, Sdes, SdesType};
    }
    use self::rtcp::Rtcp;

    pub use crate::rtp_::{Extension, ExtensionMap, ExtensionSerializer};
    pub use crate::rtp_::{ExtensionValues, UserExtensionValues};

    pub use crate::rtp_::{RtpHeader, SeqNo, Ssrc, VideoOrientation};
>>>>>>> 2e458db1
    pub use crate::streams::{RtpPacket, StreamPaused, StreamRx, StreamTx};

    /// Debug output of the unencrypted RTP and RTCP packets.
    ///
    /// Enable using [`RtcConfig::enable_raw_packets()`][crate::RtcConfig::enable_raw_packets].
    /// This clones data, and is therefore expensive.
    /// Should not be enabled outside of tests and troubleshooting.
    #[derive(Debug)]
    pub enum RawPacket {
        /// Sent RTCP.
        RtcpTx(Rtcp),
        /// Incoming RTCP.
        RtcpRx(Rtcp),
        /// Sent RTP.
        RtpTx(RtpHeader, Vec<u8>),
        /// Incoming RTP.
        RtpRx(RtpHeader, Vec<u8>),
    }
}

pub mod bwe;

mod sctp;
use sctp::{RtcSctp, SctpEvent};

mod sdp;

pub mod format;
use format::CodecConfig;

pub use ice::IceConnectionState;

pub mod channel;
use channel::{Channel, ChannelData, ChannelHandler, ChannelId};

pub mod media;
use media::{Direction, Media, Mid, Pt, Rid, Writer};
use media::{KeyframeRequest, KeyframeRequestKind};
use media::{MediaAdded, MediaChanged, MediaData};

pub mod change;

mod util;
use util::{already_happened, not_happening, Soonest};

mod session;
use session::Session;

pub mod stats;
use stats::{MediaEgressStats, MediaIngressStats, PeerStats, Stats, StatsEvent, StatsSnapshot};

mod streams;

/// Network related types to get socket data in/out of [`Rtc`].
pub mod net {
    pub use crate::io::{DatagramRecv, DatagramSend, Receive, Transmit};
}

/// Various error types.
pub mod error {
    pub use crate::dtls::DtlsError;
    pub use crate::ice::IceError;
    pub use crate::io::NetError;
    pub use crate::packet::PacketError;
    pub use crate::rtp_::RtpError;
    pub use crate::sctp::{ProtoError, SctpError};
    pub use crate::sdp::SdpError;
}

const VERSION: &str = env!("CARGO_PKG_VERSION");

/// Errors for the whole Rtc engine.
#[derive(Debug, Error)]
#[non_exhaustive]
pub enum RtcError {
    /// Some problem with the remote SDP.
    #[error("remote sdp: {0}")]
    RemoteSdp(String),

    /// SDP errors.
    #[error("{0}")]
    Sdp(#[from] error::SdpError),

    /// RTP errors.
    #[error("{0}")]
    Rtp(#[from] error::RtpError),

    /// Other IO errors.
    #[error("{0}")]
    Io(#[from] std::io::Error),

    /// DTLS errors
    #[error("{0}")]
    Dtls(#[from] error::DtlsError),

    /// RTP packetization error
    #[error("{0} {1} {2}")]
    Packet(Mid, Pt, error::PacketError),

    /// The PT attempted to write to is not known.
    #[error("PT is unknown {0}")]
    UnknownPt(Pt),

    /// The Rid attempted to write is not known.
    #[error("RID is unknown {0}")]
    UnknownRid(Rid),

    /// If MediaWriter.write fails because we can't find an SSRC to use.
    #[error("No sender source")]
    NoSenderSource,

    /// Using `write_rtp` for a stream with RTX without providing a rtx_pt.
    #[error("When outgoing stream has RTX, write_rtp must be called with rtp_pt set")]
    ResendRequiresRtxPt,

    /// Direction does not allow sending of Media data.
    #[error("Direction does not allow sending: {0}")]
    NotSendingDirection(Direction),

    /// Direction does not allow receiving media data.
    #[error("Direction does not allow receiving")]
    NotReceivingDirection,

    /// If MediaWriter.request_keyframe fails because we can't find an SSRC to use.
    #[error("No receiver source (rid: {0:?})")]
    // TODO: remove rid here.
    NoReceiverSource(Option<Rid>),

    /// The keyframe request failed because the kind of request is not enabled
    /// in the media.
    #[error("Requested feedback is not enabled: {0:?}")]
    FeedbackNotEnabled(KeyframeRequestKind),

    /// Parser errors from network packet parsing.
    #[error("{0}")]
    Net(#[from] error::NetError),

    /// ICE agent errors.
    #[error("{0}")]
    Ice(#[from] error::IceError),

    /// SCTP (data channel engine) errors.
    #[error("{0}")]
    Sctp(#[from] error::SctpError),

    /// [`SdpApi`] was not done in a correct order.
    ///
    /// For [`SdpApi`][change::SdpApi]:
    ///
    /// 1. We created an [`SdpOffer`][change::SdpOffer].
    /// 2. The remote side created an [`SdpOffer`][change::SdpOffer] at the same time.
    /// 3. We applied the remote side [`SdpApi::accept_offer()`][change::SdpOffer].
    /// 4. The we used the [`SdpPendingOffer`][change::SdpPendingOffer] created in step 1.
    #[error("Changes made out of order")]
    ChangesOutOfOrder,

    /// The [`Writer`] was used twice without doing `Rtc::poll_output` in between. This
    /// is an incorrect usage pattern of the str0m API.
    #[error("Consecutive calls to write() without poll_output() in between")]
    WriteWithoutPoll,
}

/// Instance that does WebRTC. Main struct of the entire library.
///
/// ## Usage
///
/// ```no_run
/// # use str0m::{Rtc, Output, Input};
/// let mut rtc = Rtc::new();
///
/// loop {
///     let timeout = match rtc.poll_output().unwrap() {
///         Output::Timeout(v) => v,
///         Output::Transmit(t) => {
///             // TODO: Send data to remote peer.
///             continue; // poll again
///         }
///         Output::Event(e) => {
///             // TODO: Handle event.
///             continue; // poll again
///         }
///     };
///
///     // TODO: Wait for one of two events, reaching `timeout`
///     //       or receiving network input. Both are encapsulated
///     //       in the Input enum.
///     let input: Input = todo!();
///
///     rtc.handle_input(input).unwrap();
/// }
/// ```
pub struct Rtc {
    alive: bool,
    ice: IceAgent,
    dtls: Dtls,
    sctp: RtcSctp,
    chan: ChannelHandler,
    stats: Option<Stats>,
    session: Session,
    remote_fingerprint: Option<Fingerprint>,
    remote_addrs: Vec<SocketAddr>,
    send_addr: Option<SendAddr>,
    last_now: Instant,
    peer_bytes_rx: u64,
    peer_bytes_tx: u64,
    change_counter: usize,
}

struct SendAddr {
    source: SocketAddr,
    destination: SocketAddr,
}

/// Events produced by [`Rtc::poll_output()`].
#[derive(Debug)]
#[non_exhaustive]
#[allow(clippy::large_enum_variant)]
#[rustfmt::skip]
pub enum Event {
    // =================== ICE related events ===================

    /// Emitted when we got ICE connection and established DTLS.
    Connected,

    /// ICE connection state changes tells us whether the [`Rtc`] instance is
    /// connected to the peer or not.
    IceConnectionStateChange(IceConnectionState),

    // =================== Media related events ==================

    /// Upon adding new media to the session. The lines are emitted.
    ///
    /// Upon this event, the [`Media`] instance is available via [`Rtc::media()`].
    MediaAdded(MediaAdded),

    /// Incoming media data sent by the remote peer.
    MediaData(MediaData),

    /// Changes to the media may be emitted.
    ///
    ///. Currently only covers a change of direction.
    MediaChanged(MediaChanged),

    // =================== Data channel related events ===================

    /// A data channel has opened.
    ///
    /// The string is the channel label which is set by the opening peer and can
    /// be used to identify the purpose of the channel when there are more than one.
    ///
    /// The negotiation is to set up an SCTP association via DTLS. Subsequent data
    /// channels reuse the same association.
    ///
    /// Upon this event, the [`Channel`] can be obtained via [`Rtc::channel()`].
    ///
    /// For [`SdpApi`]: The first ever data channel results in an SDP
    /// negotiation, and this events comes at the end of that.
    ChannelOpen(ChannelId, String),

    /// Incoming data channel data from the remote peer.
    ChannelData(ChannelData),

    /// A data channel has been closed.
    ChannelClose(ChannelId),

    // =================== Statistics and BWE related events ===================

    /// Statistics event for the Rtc instance
    ///
    /// Includes both media traffic (rtp payload) as well as all traffic
    PeerStats(PeerStats),

    /// Aggregated statistics for each media (mid, rid) in the ingress direction
    MediaIngressStats(MediaIngressStats),

    /// Aggregated statistics for each media (mid, rid) in the egress direction
    MediaEgressStats(MediaEgressStats),

    /// A new estimate from the bandwidth estimation subsystem.
    EgressBitrateEstimate(Bitrate),

    // =================== RTP related events ===================

    /// Incoming keyframe request for media that we are sending to the remote peer.
    ///
    /// The request is either PLI (Picture Loss Indication) or FIR (Full Intra Request).
    KeyframeRequest(KeyframeRequest),

    /// Whether an incoming encoded stream is paused.
    ///
    /// This means the stream has not received any data for some time (default 1.5 seconds).
    StreamPaused(StreamPaused),

    /// Incoming RTP data.
    RtpPacket(RtpPacket),

    /// Debug output of incoming and outgoing RTCP/RTP packets.
    ///
    /// Enable using [`RtcConfig::enable_raw_packets()`].
    /// This clones data, and is therefore expensive.
    /// Should not be enabled outside of tests and troubleshooting.
    RawPacket(RawPacket),

    /// Internal for passing data from Session to Rtc.
    #[doc(hidden)]
    Error(RtcError),
}

/// Input as expected by [`Rtc::handle_input()`]. Either network data or a timeout.
#[derive(Debug)]
pub enum Input<'a> {
    /// A timeout without any network input.
    Timeout(Instant),
    /// Network input.
    Receive(Instant, net::Receive<'a>),
}

/// Output produced by [`Rtc::poll_output()`]

#[allow(clippy::large_enum_variant)]
pub enum Output {
    /// When the [`Rtc`] instance expects an [`Input::Timeout`].
    Timeout(Instant),

    /// Network data that is to be sent.
    Transmit(net::Transmit),

    /// Some event such as media data arriving from the remote peer or connection events.
    Event(Event),
}

impl Rtc {
    /// Creates a new instance with default settings.
    ///
    /// To configure the instance, use [`RtcConfig`].
    ///
    /// ```
    /// use str0m::Rtc;
    ///
    /// let rtc = Rtc::new();
    /// ```
    pub fn new() -> Self {
        let config = RtcConfig::default();
        Self::new_from_config(config)
    }

    /// Creates a config builder that configures an [`Rtc`] instance.
    ///
    /// ```
    /// # use str0m::Rtc;
    /// let rtc = Rtc::builder()
    ///     .set_ice_lite(true)
    ///     .build();
    /// ```
    pub fn builder() -> RtcConfig {
        RtcConfig::new()
    }

    pub(crate) fn new_from_config(config: RtcConfig) -> Self {
        let session = Session::new(&config);

        let mut ice = IceAgent::with_local_credentials(config.local_ice_credentials);
        if config.ice_lite {
            ice.set_ice_lite(config.ice_lite);
        }

        Rtc {
            alive: true,
            ice,
            dtls: Dtls::new(config.dtls_cert, config.fingerprint_verification)
                .expect("DTLS to init without problem"),
            session,
            sctp: RtcSctp::new(),
            chan: ChannelHandler::default(),
            stats: config.stats_interval.map(Stats::new),
            remote_fingerprint: None,
            remote_addrs: vec![],
            send_addr: None,
            last_now: already_happened(),
            peer_bytes_rx: 0,
            peer_bytes_tx: 0,
            change_counter: 0,
        }
    }

    /// Tests if this instance is still working.
    ///
    /// Certain events will straight away disconnect the `Rtc` instance, such as
    /// the DTLS fingerprint from the setup not matching that of the TLS negotiation
    /// (since that would potentially indicate a MITM attack!).
    ///
    /// The instance can be manually disconnected using [`Rtc::disconnect()`].
    ///
    /// ```
    /// # use str0m::Rtc;
    /// let mut rtc = Rtc::new();
    ///
    /// assert!(rtc.is_alive());
    ///
    /// rtc.disconnect();
    /// assert!(!rtc.is_alive());
    /// ```
    pub fn is_alive(&self) -> bool {
        self.alive
    }

    /// Force disconnects the instance making [`Rtc::is_alive()`] return `false`.
    ///
    /// This makes [`Rtc::poll_output`] and [`Rtc::handle_input`] go inert and not
    /// produce anymore network output or events.
    ///
    /// ```
    /// # use str0m::Rtc;
    /// let mut rtc = Rtc::new();
    ///
    /// rtc.disconnect();
    /// assert!(!rtc.is_alive());
    /// ```
    pub fn disconnect(&mut self) {
        if self.alive {
            info!("Set alive=false");
            self.alive = false;
        }
    }

    /// Add a local ICE candidate. Local candidates are socket addresses the `Rtc` instance
    /// use for communicating with the peer.
    ///
    /// This library has no built-in discovery of local network addresses on the host
    /// or NATed addresses via a STUN server or TURN server. The user of the library
    /// is expected to add new local candidates as they are discovered.
    ///
    /// In WebRTC lingo, the `Rtc` instance is permanently in a mode of [Trickle Ice][1]. It's
    /// however advisable to add at least one local candidate before starting the instance.
    ///
    /// ```
    /// # use str0m::{Rtc, Candidate};
    /// let mut rtc = Rtc::new();
    ///
    /// let a = "127.0.0.1:5000".parse().unwrap();
    /// let c = Candidate::host(a).unwrap();
    ///
    /// rtc.add_local_candidate(c);
    /// ```
    ///
    /// [1]: https://www.rfc-editor.org/rfc/rfc8838.txt
    pub fn add_local_candidate(&mut self, c: Candidate) {
        self.ice.add_local_candidate(c);
    }

    /// Add a remote ICE candidate. Remote candidates are addresses of the peer.
    ///
    /// For [`SdpApi`]: Remote candidates are typically added via
    /// receiving a remote [`SdpOffer`][change::SdpOffer] or [`SdpAnswer`][change::SdpAnswer].
    ///
    /// However for the case of [Trickle Ice][1], this is the way to add remote candidates
    /// that are "trickled" from the other side.
    ///
    /// ```
    /// # use str0m::{Rtc, Candidate};
    /// let mut rtc = Rtc::new();
    ///
    /// let a = "1.2.3.4:5000".parse().unwrap();
    /// let c = Candidate::host(a).unwrap();
    ///
    /// rtc.add_remote_candidate(c);
    /// ```
    ///
    /// [1]: https://www.rfc-editor.org/rfc/rfc8838.txt
    pub fn add_remote_candidate(&mut self, c: Candidate) {
        self.ice.add_remote_candidate(c);
    }

    /// Checks if we are connected.
    ///
    /// This tests both if we have ICE connection and DTLS is ready.
    ///
    pub fn is_connected(&self) -> bool {
        self.ice.state().is_connected() && self.dtls.is_connected()
    }

    /// Make changes to the Rtc session via SDP.
    ///
    /// ```no_run
    /// # use str0m::Rtc;
    /// # use str0m::media::{MediaKind, Direction};
    /// # use str0m::change::SdpAnswer;
    /// let mut rtc = Rtc::new();
    ///
    /// let mut changes = rtc.sdp_api();
    /// let mid_audio = changes.add_media(MediaKind::Audio, Direction::SendOnly, None, None);
    /// let mid_video = changes.add_media(MediaKind::Video, Direction::SendOnly, None, None);
    ///
    /// let (offer, pending) = changes.apply().unwrap();
    /// let json = serde_json::to_vec(&offer).unwrap();
    ///
    /// // Send json OFFER to remote peer. Receive an answer back.
    /// let answer: SdpAnswer = todo!();
    ///
    /// rtc.sdp_api().accept_answer(pending, answer).unwrap();
    /// ```
    pub fn sdp_api(&mut self) -> SdpApi {
        SdpApi::new(self)
    }

    /// Makes direct changes to the Rtc session.
    ///
    /// This is a low level API. For "normal" use via SDP, see [`Rtc::sdp_api()`].
    pub fn direct_api(&mut self) -> DirectApi {
        DirectApi::new(self)
    }

    /// Send outgoing media data (samples) or request keyframes.
    ///
    /// Returns `None` if the direction isn't sending (`sendrecv` or `sendonly`).
    ///
    /// ```no_run
    /// # use str0m::Rtc;
    /// # use str0m::media::{MediaData, Mid};
    /// # use str0m::format::PayloadParams;
    /// let mut rtc = Rtc::new();
    ///
    /// // add candidates, do SDP negotiation
    /// let mid: Mid = todo!(); // obtain mid from Event::MediaAdded.
    ///
    /// // Writer for this mid.
    /// let writer = rtc.writer(mid).unwrap();
    ///
    /// // Get incoming media data from another peer
    /// let data: MediaData = todo!();
    ///
    /// // Match incoming PT to an outgoing PT.
    /// let pt = writer.match_params(data.params).unwrap();
    ///
    /// writer.write(pt, data.network_time, data.time, &data.data).unwrap();
    /// ```
    ///
    /// This is a sample level API: For RTP level see [`DirectApi::stream_tx()`] and [`DirectApi::stream_rx()`].
    ///
    pub fn writer(&mut self, mid: Mid) -> Option<Writer> {
        if self.session.rtp_mode {
            panic!("In rtp_mode use direct_api().stream_tx().write_rtp()");
        }

        self.session.media_by_mid_mut(mid)?;

        Some(Writer::new(&mut self.session, mid))
    }

    /// Currently configured media.
    ///
    /// Read only access. Changes are made via [`Rtc::sdp_api()`] or [`Rtc::direct_api()`].
    pub fn media(&self, mid: Mid) -> Option<&Media> {
        self.session.media_by_mid(mid)
    }

    fn init_dtls(&mut self, active: bool) -> Result<(), RtcError> {
        if self.dtls.is_inited() {
            return Ok(());
        }

        info!("DTLS setup is: {:?}", active);
        self.dtls.set_active(active);

        if active {
            self.dtls.handle_handshake()?;
        }

        Ok(())
    }

    fn init_sctp(&mut self, client: bool) {
        // If we got an m=application line, ensure we have negotiated the
        // SCTP association with the other side.
        if self.sctp.is_inited() {
            return;
        }

        self.sctp.init(client, self.last_now);
    }

    /// Creates a new Mid that is not in the session already.
    pub(crate) fn new_mid(&self) -> Mid {
        loop {
            let mid = Mid::new();
            if !self.session.has_mid(mid) {
                break mid;
            }
        }
    }

    /// Poll the `Rtc` instance for output. Output can be three things, something to _Transmit_
    /// via a UDP socket (maybe via a TURN server). An _Event_, such as receiving media data,
    /// or a _Timeout_.
    ///
    /// The user of the library is expected to continuously call this function and deal with
    /// the output until it encounters an [`Output::Timeout`] at which point no further output
    /// is produced (if polled again, it will result in just another timeout).
    ///
    /// After exhausting the `poll_output`, the function will only produce more output again
    /// when one of two things happen:
    ///
    /// 1. The polled timeout is reached.
    /// 2. New network input.
    ///
    /// See [`Rtc`] instance documentation for how this is expected to be used in a loop.
    pub fn poll_output(&mut self) -> Result<Output, RtcError> {
        let o = self.do_poll_output()?;

        match &o {
            Output::Event(e) => match e {
                Event::ChannelData(_) | Event::MediaData(_) => trace!("{:?}", e),
                _ => debug!("{:?}", e),
            },
            Output::Transmit(t) => {
                self.peer_bytes_tx += t.contents.len() as u64;
                trace!("OUT {:?}", t)
            }
            Output::Timeout(_t) => {}
        }

        Ok(o)
    }

    fn do_poll_output(&mut self) -> Result<Output, RtcError> {
        if !self.alive {
            return Ok(Output::Timeout(not_happening()));
        }

        while let Some(e) = self.ice.poll_event() {
            match e {
                IceAgentEvent::IceRestart(_) => {
                    //
                }
                IceAgentEvent::IceConnectionStateChange(v) => {
                    return Ok(Output::Event(Event::IceConnectionStateChange(v)))
                }
                IceAgentEvent::DiscoveredRecv { source } => {
                    info!("ICE remote address: {:?}", source);
                    self.remote_addrs.push(source);
                    while self.remote_addrs.len() > 20 {
                        self.remote_addrs.remove(0);
                    }
                }
                IceAgentEvent::NominatedSend {
                    source,
                    destination,
                } => {
                    info!(
                        "ICE nominated send from: {:?} to: {:?}",
                        source, destination
                    );
                    self.send_addr = Some(SendAddr {
                        source,
                        destination,
                    });
                }
            }
        }

        let mut dtls_connected = false;

        while let Some(e) = self.dtls.poll_event() {
            match e {
                DtlsEvent::Connected => {
                    debug!("DTLS connected");
                    dtls_connected = true;
                }
                DtlsEvent::SrtpKeyingMaterial(mat, srtp_profile) => {
                    info!(
                        "DTLS set SRTP keying material and profile: {}",
                        srtp_profile
                    );
                    let active = self.dtls.is_active().expect("DTLS must be inited by now");
                    self.session.set_keying_material(mat, srtp_profile, active);
                }
                DtlsEvent::RemoteFingerprint(v1) => {
                    debug!("DTLS verify remote fingerprint");
                    if let Some(v2) = &self.remote_fingerprint {
                        if v1 != *v2 {
                            self.disconnect();
                            return Err(RtcError::RemoteSdp("remote fingerprint no match".into()));
                        }
                    } else {
                        self.disconnect();
                        return Err(RtcError::RemoteSdp("no a=fingerprint before dtls".into()));
                    }
                }
                DtlsEvent::Data(v) => {
                    self.sctp.handle_input(self.last_now, &v);
                }
            }
        }

        if dtls_connected {
            return Ok(Output::Event(Event::Connected));
        }

        while let Some(e) = self.sctp.poll() {
            match e {
                SctpEvent::Transmit { mut packets } => {
                    if let Some(v) = packets.front() {
                        if let Err(e) = self.dtls.handle_input(v) {
                            if e.is_would_block() {
                                self.sctp.push_back_transmit(packets);
                                break;
                            } else {
                                return Err(e.into());
                            }
                        }
                        packets.pop_front();
                        break;
                    }
                }
                SctpEvent::Open { id, label } => {
                    self.chan.ensure_channel_id_for(id);
                    let id = self.chan.channel_id_by_stream_id(id).unwrap();
                    return Ok(Output::Event(Event::ChannelOpen(id, label)));
                }
                SctpEvent::Close { id } => {
                    let Some(id) = self.chan.channel_id_by_stream_id(id) else {
                        warn!("Drop ChannelClose event for id: {:?}", id);
                        continue;
                    };
                    return Ok(Output::Event(Event::ChannelClose(id)));
                }
                SctpEvent::Data { id, binary, data } => {
                    let Some(id) = self.chan.channel_id_by_stream_id(id) else {
                        warn!("Drop ChannelData event for id: {:?}", id);
                        continue;
                    };
                    let cd = ChannelData { id, binary, data };
                    return Ok(Output::Event(Event::ChannelData(cd)));
                }
            }
        }

        if let Some(ev) = self.session.poll_event() {
            if let Event::Error(err) = ev {
                return Err(err);
            } else {
                return Ok(Output::Event(ev));
            }
        }

        if let Some(e) = self.stats.as_mut().and_then(|s| s.poll_output()) {
            return Ok(match e {
                StatsEvent::Peer(s) => Output::Event(Event::PeerStats(s)),
                StatsEvent::MediaIngress(s) => Output::Event(Event::MediaIngressStats(s)),
                StatsEvent::MediaEgress(s) => Output::Event(Event::MediaEgressStats(s)),
            });
        }

        if let Some(v) = self.ice.poll_transmit() {
            return Ok(Output::Transmit(v));
        }

        if let Some(send) = &self.send_addr {
            // These can only be sent after we got an ICE connection.
            let datagram = None
                .or_else(|| self.dtls.poll_datagram())
                .or_else(|| self.session.poll_datagram(self.last_now));

            if let Some(contents) = datagram {
                let t = net::Transmit {
                    source: send.source,
                    destination: send.destination,
                    contents,
                };
                return Ok(Output::Transmit(t));
            }
        }

        let time_and_reason = (None, "<not happening>")
            .soonest((self.ice.poll_timeout(), "ice"))
            .soonest((self.session.poll_timeout(), "session"))
            .soonest((self.sctp.poll_timeout(), "sctp"))
            .soonest((self.chan.poll_timeout(&self.sctp), "chan"))
            .soonest((self.stats.as_mut().and_then(|s| s.poll_timeout()), "stats"));

        // trace!("poll_output timeout reason: {}", time_and_reason.1);

        let time = time_and_reason.0.unwrap_or_else(not_happening);

        // We want to guarantee time doesn't go backwards.
        let next = if time < self.last_now {
            self.last_now
        } else {
            time
        };

        Ok(Output::Timeout(next))
    }

    /// Check if this `Rtc` instance accepts the given input. This is used for demultiplexing
    /// several `Rtc` instances over the same UDP server socket.
    ///
    /// [`Input::Timeout`] is always accepted. [`Input::Receive`] is tested against the nominated
    /// ICE candidate. If that doesn't match and the incoming data is a STUN packet, the accept call
    /// is delegated to the ICE agent which recognizes the remote peer from `a=ufrag`/`a=password`
    /// credentials negotiated in the SDP.
    ///
    /// In a server setup, the server would try to find an `Rtc` instances using [`Rtc::accepts()`].
    /// The first found instance would be given the input via [`Rtc::handle_input()`].
    ///
    /// ```no_run
    /// # use str0m::{Rtc, Input};
    /// // A vec holding the managed rtc instances. One instance per remote peer.
    /// let mut rtcs = vec![Rtc::new(), Rtc::new(), Rtc::new()];
    ///
    /// // Configure instances with local ice candidates etc.
    ///
    /// loop {
    ///     // TODO poll_timeout() and handle the output.
    ///
    ///     let input: Input = todo!(); // read network data from socket.
    ///     for rtc in &mut rtcs {
    ///         if rtc.accepts(&input) {
    ///             rtc.handle_input(input).unwrap();
    ///         }
    ///     }
    /// }
    /// ```
    pub fn accepts(&self, input: &Input) -> bool {
        let Input::Receive(_, r) = input else {
            // always accept the Input::Timeout.
            return true;
        };

        // This should cover Dtls, Rtp and Rtcp
        if let Some(send_addr) = &self.send_addr {
            // TODO: This assume symmetrical routing, i.e. we are getting
            // the incoming traffic from a remote peer from the same socket address
            // we've nominated for sending via the ICE agent.
            if r.source == send_addr.destination {
                return true;
            }
        }

        // STUN can use the ufrag/password to identify that a message belongs
        // to this Rtc instance.
        if let DatagramRecv::Stun(v) = &r.contents {
            return self.ice.accepts_message(v);
        }

        false
    }

    /// Provide input to this `Rtc` instance. Input is either a [`Input::Timeout`] for some
    /// time that was previously obtained from [`Rtc::poll_output()`], or [`Input::Receive`]
    /// for network data.
    ///
    /// Both the timeout and the network data contains a [`std::time::Instant`] which drives
    /// time forward in the instance. For network data, the intention is to record the time
    /// of receiving the network data as precise as possible. This time is used to calculate
    /// things like jitter and bandwidth.
    ///
    /// It's always okay to call [`Rtc::handle_input()`] with a timeout, also before the
    /// time obtained via [`Rtc::poll_output()`].
    ///
    /// ```no_run
    /// # use str0m::{Rtc, Input};
    /// # use std::time::Instant;
    /// let mut rtc = Rtc::new();
    ///
    /// loop {
    ///     let timeout: Instant = todo!(); // rtc.poll_output() until we get a timeout.
    ///
    ///     let input: Input = todo!(); // wait for network data or timeout.
    ///     rtc.handle_input(input);
    /// }
    /// ```
    pub fn handle_input(&mut self, input: Input) -> Result<(), RtcError> {
        if !self.alive {
            return Ok(());
        }

        match input {
            Input::Timeout(now) => self.do_handle_timeout(now)?,
            Input::Receive(now, r) => {
                self.do_handle_receive(now, r)?;
                self.do_handle_timeout(now)?;
            }
        }
        Ok(())
    }

    fn init_time(&mut self, now: Instant) {
        // We assume this first "now" is a time 0 start point for calculating ntp/unix time offsets.
        // This initializes the conversion of Instant -> NTP/Unix time.
        let _ = now.to_unix_duration();
    }

    fn do_handle_timeout(&mut self, now: Instant) -> Result<(), RtcError> {
        self.init_time(now);

        self.last_now = now;
        self.ice.handle_timeout(now);
        self.sctp.handle_timeout(now);
        self.chan.handle_timeout(now, &mut self.sctp);
        self.session.handle_timeout(now)?;

        if let Some(stats) = &mut self.stats {
            if stats.wants_timeout(now) {
                let mut snapshot = StatsSnapshot::new(now);
                snapshot.peer_rx = self.peer_bytes_rx;
                snapshot.peer_tx = self.peer_bytes_tx;
                self.session.visit_stats(now, &mut snapshot);
                stats.do_handle_timeout(&mut snapshot);
            }
        }

        Ok(())
    }

    fn do_handle_receive(&mut self, now: Instant, r: net::Receive) -> Result<(), RtcError> {
        self.init_time(now);

        trace!("IN {:?}", r);
        self.last_now = now;
        use net::DatagramRecv::*;

        let bytes_rx = match r.contents {
            // TODO: stun is already parsed (depacketized) here
            Stun(_) => 0,
            Dtls(v) | Rtp(v) | Rtcp(v) => v.len(),
        };

        self.peer_bytes_rx += bytes_rx as u64;

        match r.contents {
            Stun(_) => self.ice.handle_receive(now, r),
            Dtls(_) => self.dtls.handle_receive(r)?,
            Rtp(_) | Rtcp(_) => self.session.handle_receive(now, r),
        }

        Ok(())
    }

    /// Obtain handle for writing to a data channel.
    ///
    /// This is first available when a [`ChannelId`] is advertised via [`Event::ChannelOpen`].
    /// The function returns `None` also for IDs from [`SdpApi::add_channel()`].
    ///
    /// Incoming channel data is via the [`Event::ChannelData`] event.
    ///
    /// ```no_run
    /// # use str0m::{Rtc, channel::ChannelId};
    /// let mut rtc = Rtc::new();
    ///
    /// let cid: ChannelId = todo!(); // obtain channel id from Event::ChannelOpen
    /// let channel = rtc.channel(cid).unwrap();
    /// // TODO write data channel data.
    /// ```
    pub fn channel(&mut self, id: ChannelId) -> Option<Channel<'_>> {
        if !self.alive {
            return None;
        }

        let sctp_stream_id = self.chan.stream_id_by_channel_id(id)?;

        if !self.sctp.is_open(sctp_stream_id) {
            return None;
        }

        Some(Channel::new(sctp_stream_id, self))
    }

    /// Configure the Bandwidth Estimate (BWE) subsystem.
    ///
    /// Only relevant if BWE was enabled in the [`RtcConfig::enable_bwe()`]
    pub fn bwe(&mut self) -> Bwe {
        Bwe(self)
    }

    fn is_correct_change_id(&self, change_id: usize) -> bool {
        self.change_counter == change_id + 1
    }

    fn next_change_id(&mut self) -> usize {
        let n = self.change_counter;
        self.change_counter += 1;
        n
    }

    /// The codec configs for sending/receiving data..
    ///
    /// The configurations can be set with [`RtcConfig`] before setting up the session, and they
    /// might be further updated by SDP negotiation.
    pub fn codec_config(&self) -> &CodecConfig {
        &self.session.codec_config
    }

    /// All media mids (not application). For integration tests.
    #[doc(hidden)]
    pub fn mids(&self) -> Vec<Mid> {
        self.session.medias.iter().map(Media::mid).collect()
    }

    /// All current RTP header extensions. For integration tests.
    #[doc(hidden)]
    pub fn exts(&self) -> &ExtensionMap {
        &self.session.exts
    }

    /// Current local ICE credentials. For integration tests.
    #[doc(hidden)]
    pub fn local_ice_creds(&self) -> IceCreds {
        self.ice.local_credentials().clone()
    }
}

/// Customized config for creating an [`Rtc`] instance.
///
/// ```
/// use str0m::RtcConfig;
///
/// let rtc = RtcConfig::new()
///     .set_ice_lite(true)
///     .build();
/// ```
///
/// Configs implement [`Clone`] to help create multiple `Rtc` instances.
#[derive(Debug, Clone)]
pub struct RtcConfig {
    local_ice_credentials: IceCreds,
    dtls_cert: DtlsCert,
    fingerprint_verification: bool,
    ice_lite: bool,
    codec_config: CodecConfig,
    exts: ExtensionMap,
    stats_interval: Option<Duration>,
    /// Whether to use Bandwidth Estimation to discover the egress bandwidth.
    bwe_initial_bitrate: Option<Bitrate>,
    reordering_size_audio: usize,
    reordering_size_video: usize,
    send_buffer_audio: usize,
    send_buffer_video: usize,
    rtp_mode: bool,
    enable_raw_packets: bool,
}

impl RtcConfig {
    /// Creates a new default config.
    pub fn new() -> Self {
        RtcConfig::default()
    }

    /// The auto generated local ice credentials.
    pub fn local_ice_credentials(&self) -> &IceCreds {
        &self.local_ice_credentials
    }

    /// The configured DtlsCert.
    ///
    /// The certificate is uniquely created per new RtcConfig.
    pub fn dtls_cert(&self) -> &DtlsCert {
        &self.dtls_cert
    }

    /// Set DTLS certification.
    pub fn set_dtls_cert(mut self, dtls_cert: DtlsCert) -> Self {
        self.dtls_cert = dtls_cert;
        self
    }

    /// Toggle ice lite. Ice lite is a mode for WebRTC servers with public IP address.
    /// An [`Rtc`] instance in ice lite mode will not make STUN binding requests, but only
    /// answer to requests from the remote peer.
    ///
    /// See [ICE RFC][1]
    ///
    /// [1]: https://www.rfc-editor.org/rfc/rfc8445#page-13
    pub fn set_ice_lite(mut self, enabled: bool) -> Self {
        self.ice_lite = enabled;
        self
    }

    /// Get fingerprint verification mode.
    ///
    /// ```
    /// # use str0m::RtcConfig;
    ///
    /// // Verify that fingerprint verification is enabled by default.
    /// assert!(RtcConfig::default().fingerprint_verification());
    /// ```
    pub fn fingerprint_verification(&self) -> bool {
        self.fingerprint_verification
    }

    /// Toggle certificate fingerprint verification.
    ///
    /// By default the certificate fingerprint is verified.
    pub fn set_fingerprint_verification(mut self, enabled: bool) -> Self {
        self.fingerprint_verification = enabled;
        self
    }

    /// Tells whether ice lite is enabled.
    ///
    /// ```
    /// # use str0m::Rtc;
    /// let config = Rtc::builder();
    ///
    /// // Defaults to false.
    /// assert_eq!(config.ice_lite(), false);
    /// ```
    pub fn ice_lite(&self) -> bool {
        self.ice_lite
    }

    /// Lower level access to precis configuration of codecs (payload types).
    pub fn codec_config(&mut self) -> &mut CodecConfig {
        &mut self.codec_config
    }

    /// Clear all configured codecs.
    ///
    /// ```
    /// # use str0m::RtcConfig;
    ///
    /// // For the session to use only OPUS and VP8.
    /// let mut rtc = RtcConfig::default()
    ///     .clear_codecs()
    ///     .enable_opus(true)
    ///     .enable_vp8(true)
    ///     .build();
    /// ```
    pub fn clear_codecs(mut self) -> Self {
        self.codec_config.clear();
        self
    }

    /// Enable opus audio codec.
    ///
    /// Enabled by default.
    pub fn enable_opus(mut self, enabled: bool) -> Self {
        self.codec_config.enable_opus(enabled);
        self
    }

    /// Enable VP8 video codec.
    ///
    /// Enabled by default.
    pub fn enable_vp8(mut self, enabled: bool) -> Self {
        self.codec_config.enable_vp8(enabled);
        self
    }

    /// Enable H264 video codec.
    ///
    /// Enabled by default.
    pub fn enable_h264(mut self, enabled: bool) -> Self {
        self.codec_config.enable_h264(enabled);
        self
    }

    // TODO: AV1 depacketizer/packetizer.
    //
    // /// Enable AV1 video codec.
    // ///
    // /// Enabled by default.
    // pub fn enable_av1(mut self) -> Self {
    //     self.codec_config.add_default_av1();
    //     self
    // }

    /// Enable VP9 video codec.
    ///
    /// Enabled by default.
    pub fn enable_vp9(mut self, enabled: bool) -> Self {
        self.codec_config.enable_vp9(enabled);
        self
    }

    /// Configure the RTP extension mappings.
    ///
    /// The default extension map is
    ///
    /// ```
    /// # use str0m::rtp::{Extension, ExtensionMap};
    /// let exts = ExtensionMap::standard();
    ///
    /// assert_eq!(exts.id_of(Extension::AudioLevel), Some(1));
    /// assert_eq!(exts.id_of(Extension::AbsoluteSendTime), Some(2));
    /// assert_eq!(exts.id_of(Extension::TransportSequenceNumber), Some(3));
    /// assert_eq!(exts.id_of(Extension::RtpMid), Some(4));
    /// assert_eq!(exts.id_of(Extension::RtpStreamId), Some(10));
    /// assert_eq!(exts.id_of(Extension::RepairedRtpStreamId), Some(11));
    /// assert_eq!(exts.id_of(Extension::VideoOrientation), Some(13));
    /// ```
    pub fn extension_map(&mut self) -> &mut ExtensionMap {
        &mut self.exts
    }

    /// Clear out the standard extension mappings.
    pub fn clear_extension_map(mut self) -> Self {
        self.exts.clear();

        self
    }

    /// Set an extension mapping on session level.
    ///
    /// The media level will be capped by the extension enabled on session level.
    ///
    /// The id must be 1-14 inclusive (1-indexed).
    pub fn set_extension(mut self, id: u8, ext: Extension) -> Self {
        self.exts.set(id, ext);
        self
    }

    /// Set the interval between statistics events.
    ///
    /// None turns off the stats events.
    ///
    /// This includes [`MediaEgressStats`], [`MediaIngressStats`], [`MediaEgressStats`]
    pub fn set_stats_interval(mut self, interval: Option<Duration>) -> Self {
        self.stats_interval = interval;
        self
    }

    /// The configured statistics interval.
    ///
    /// None means statistics are disabled.
    ///
    /// ```
    /// # use str0m::Rtc;
    /// # use std::time::Duration;
    /// let config = Rtc::builder();
    ///
    /// // Defaults to None.
    /// assert_eq!(config.stats_interval(), None);
    /// ```
    pub fn stats_interval(&self) -> Option<Duration> {
        self.stats_interval
    }

    /// Enables estimation of available bandwidth (BWE).
    ///
    /// None disables the BWE. This is an estimation of the send bandwidth, not receive.
    ///
    /// This includes setting the initial estimate to start with.
    pub fn enable_bwe(mut self, initial_estimate: Option<Bitrate>) -> Self {
        self.bwe_initial_bitrate = initial_estimate;

        self
    }

    /// The initial bitrate as set by [`Self::enable_bwe()`].
    ///
    /// ```
    /// # use str0m::Rtc;
    /// let config = Rtc::builder();
    ///
    /// // Defaults to None - BWE off.
    /// assert_eq!(config.bwe_initial_bitrate(), None);
    /// ```
    pub fn bwe_initial_bitrate(&self) -> Option<Bitrate> {
        self.bwe_initial_bitrate
    }

    /// Sets the number of packets held back for reordering audio packets.
    ///
    /// Str0m tries to deliver the samples in order. This number determines how many
    /// packets to "wait" before releasing media
    /// [`contiguous: false`][crate::media::MediaData::contiguous].
    ///
    /// This setting is ignored in [RTP mode][`RtcConfig::set_rtp_mode()`] where RTP
    /// packets can arrive out of order.
    pub fn set_reordering_size_audio(mut self, size: usize) -> Self {
        self.reordering_size_audio = size;

        self
    }

    /// Returns the setting for audio reordering size.
    ///
    /// ```
    /// # use str0m::Rtc;
    /// let config = Rtc::builder();
    ///
    /// // Defaults to 15.
    /// assert_eq!(config.reordering_size_audio(), 15);
    /// ```
    ///
    /// This setting is ignored in [RTP mode][`RtcConfig::set_rtp_mode()`] where RTP
    /// packets can arrive out of order.
    pub fn reordering_size_audio(&self) -> usize {
        self.reordering_size_audio
    }

    /// Sets the number of packets held back for reordering video packets.
    ///
    /// Str0m tries to deliver the samples in order. This number determines how many
    /// packets to "wait" before releasing media with gaps.
    ///
    /// This must be at least as big as the number of packets the biggest keyframe can be split over.
    ///
    /// WARNING: video is very different to audio. Setting this value too low will result in
    /// missing video data. The 0 (as described for audio) is not relevant for video.
    ///
    /// Default: 30
    ///
    /// This setting is ignored in [RTP mode][`RtcConfig::set_rtp_mode()`] where RTP
    /// packets can arrive out of order.
    pub fn set_reordering_size_video(mut self, size: usize) -> Self {
        self.reordering_size_video = size;

        self
    }

    /// Returns the setting for video reordering size.
    ///
    /// ```
    /// # use str0m::Rtc;
    /// let config = Rtc::builder();
    ///
    /// // Defaults to 30.
    /// assert_eq!(config.reordering_size_video(), 30);
    /// ```
    ///
    /// This setting is ignored in [RTP mode][`RtcConfig::set_rtp_mode()`] where RTP
    /// packets can arrive out of order.
    pub fn reordering_size_video(&self) -> usize {
        self.reordering_size_video
    }

    /// Sets the buffer size for outgoing audio packets.
    ///
    /// This must be larger than 0. The value configures an internal ring buffer used as a temporary
    /// holding space between calling [`Writer::write`][crate::media::Writer::write()] and
    /// [`Rtc::poll_output`].
    ///
    /// For audio one call to `write()` typically results in one RTP packet since the entire payload
    /// fits in one. If you can guarantee that every `write()` is a single RTP packet, and is always
    /// followed by a `poll_output()`, it might be possible to set this value to 1. But that would give
    /// no margins for unexpected patterns.
    pub fn set_send_buffer_audio(mut self, size: usize) -> Self {
        assert!(size > 0);
        self.send_buffer_audio = size;
        self
    }

    /// Returns the setting for audio resend size.
    ///
    /// ```
    /// # use str0m::Rtc;
    /// let config = Rtc::builder();
    ///
    /// // Defaults to 50.
    /// assert_eq!(config.send_buffer_audio(), 50);
    /// ```
    pub fn send_buffer_audio(&self) -> usize {
        self.send_buffer_audio
    }

    /// Sets the buffer size for outgoing video packets and resends.
    ///
    /// This must be larger than 0. The value configures an internal ring buffer that is both
    /// used as a temporary holding space between calling [`Writer::write`][crate::media::Writer::write()]
    /// and [`Rtc::poll_output`] as well as for fulfilling resends.
    ///
    /// For video, this buffer is used for more than for audio. First, a call to `write()` often
    /// results in multiple RTP packets since large frames don't fit in one payload. That means the buffer
    /// must be at least as large to hold all those packets. Second, when the remote requests resends (NACK),
    /// those are fulfilled from this buffer. Third, for Bandwidth Estimation (BWE), when probing for
    /// available bandwidth, packets from this buffer are used to do "spurious resends", i.e. we do resends
    /// for packets that were not asked for.
    pub fn set_send_buffer_video(mut self, size: usize) -> Self {
        self.send_buffer_video = size;
        self
    }

    /// Returns the setting for video resend size.
    ///
    /// ```
    /// # use str0m::Rtc;
    /// let config = Rtc::builder();
    ///
    /// // Defaults to 1000.
    /// assert_eq!(config.send_buffer_video(), 1000);
    /// ```
    pub fn send_buffer_video(&self) -> usize {
        self.send_buffer_video
    }

    /// Make the entire Rtc be in RTP mode.
    ///
    /// This means all media, read from [`RtpPacket`][crate::rtp::RtpPacket] and written to
    /// [`StreamTx::write_rtp`][crate::rtp::StreamTx::write_rtp] are RTP packetized.
    /// It bypasses all internal packetization/depacketization inside str0m.
    ///
    /// WARNING: This is a low level API and is not str0m's primary use case.
    pub fn set_rtp_mode(mut self, enabled: bool) -> Self {
        self.rtp_mode = enabled;

        self
    }

    /// Checks if RTP mode is set.
    ///
    /// ```
    /// # use str0m::Rtc;
    /// let config = Rtc::builder();
    ///
    /// // Defaults to false.
    /// assert_eq!(config.rtp_mode(), false);
    /// ```
    pub fn rtp_mode(&self) -> bool {
        self.rtp_mode
    }

    /// Enable the [`Event::RawPacket`] event.
    ///
    /// This clones data, and is therefore expensive.
    /// Should not be enabled outside of tests and troubleshooting.
    pub fn enable_raw_packets(mut self, enabled: bool) -> Self {
        self.enable_raw_packets = enabled;
        self
    }

    /// Create a [`Rtc`] from the configuration.
    pub fn build(self) -> Rtc {
        Rtc::new_from_config(self)
    }
}

impl Default for RtcConfig {
    fn default() -> Self {
        Self {
            local_ice_credentials: IceCreds::new(),
            dtls_cert: DtlsCert::new(),
            fingerprint_verification: true,
            ice_lite: false,
            codec_config: CodecConfig::new_with_defaults(),
            exts: ExtensionMap::standard(),
            stats_interval: None,
            bwe_initial_bitrate: None,
            reordering_size_audio: 15,
            reordering_size_video: 30,
            send_buffer_audio: 50,
            send_buffer_video: 1000,
            rtp_mode: false,
            enable_raw_packets: false,
        }
    }
}

impl PartialEq for Event {
    fn eq(&self, other: &Self) -> bool {
        match (self, other) {
            (Self::IceConnectionStateChange(l0), Self::IceConnectionStateChange(r0)) => l0 == r0,
            (Self::MediaAdded(m0), Self::MediaAdded(m1)) => m0 == m1,
            (Self::MediaData(m1), Self::MediaData(m2)) => m1 == m2,
            (Self::ChannelOpen(l0, l1), Self::ChannelOpen(r0, r1)) => l0 == r0 && l1 == r1,
            (Self::ChannelData(l0), Self::ChannelData(r0)) => l0 == r0,
            (Self::ChannelClose(l0), Self::ChannelClose(r0)) => l0 == r0,
            _ => false,
        }
    }
}

impl Eq for Event {}

impl fmt::Debug for Rtc {
    fn fmt(&self, f: &mut fmt::Formatter<'_>) -> fmt::Result {
        f.debug_struct("Rtc").finish()
    }
}

/// Log a CSV like stat to stdout.
///
/// ```ignore
/// log_stat!("MY_STAT", 1, "hello", 3);
/// ```
///
/// will result in the following being printed
///
/// ```text
/// MY_STAT 1, hello, 3, {unix_timestamp_ms}
/// ````
///
/// These logs can be easily grepped for, parsed and graphed, or otherwise analyzed.
///
/// This macro turns into a NO-OP if the `_internal_dont_use_log_stats` feature is not enabled
macro_rules! log_stat {
    ($name:expr, $($arg:expr),+) => {
        #[cfg(feature = "_internal_dont_use_log_stats")]
        {
            use std::time::SystemTime;
            use std::io::{self, Write};

            let now = SystemTime::now();
            let since_epoch = now.duration_since(SystemTime::UNIX_EPOCH).unwrap();
            let unix_time_ms = since_epoch.as_millis();
            let mut lock = io::stdout().lock();
            write!(lock, "{} ", $name).expect("Failed to write to stdout");

            $(
                write!(lock, "{},", $arg).expect("Failed to write to stdout");
            )+
            writeln!(lock, "{}", unix_time_ms).expect("Failed to write to stdout");
        }
    };
}
pub(crate) use log_stat;

#[cfg(test)]
mod test {
    use std::panic::UnwindSafe;

    use super::*;

    #[test]
    fn rtc_is_send() {
        fn is_send<T: Send>(_t: T) {}
        fn is_sync<T: Sync>(_t: T) {}
        is_send(Rtc::new());
        is_sync(Rtc::new());
    }

    #[test]
    fn rtc_is_unwind_safe() {
        fn is_unwind_safe<T: UnwindSafe>(_t: T) {}
        is_unwind_safe(Rtc::new());
    }
}

#[cfg(fuzzing)]
#[allow(missing_docs)]
pub mod fuzz {
    pub use crate::streams::rtx_cache_buf::EvictingBuffer;
}<|MERGE_RESOLUTION|>--- conflicted
+++ resolved
@@ -534,12 +534,6 @@
 
 /// Low level RTP access.
 pub mod rtp {
-<<<<<<< HEAD
-    pub use crate::rtp_::{
-        Extension, ExtensionMap, ExtensionValues, RtpHeader, SeqNo, Ssrc, VideoLayersAllocation,
-        VideoOrientation,
-    };
-=======
     /// Feedback for RTP.
     pub mod rtcp {
         pub use crate::rtp_::{Descriptions, ExtendedReport, Fir, Goodbye, Nack, Pli};
@@ -549,11 +543,10 @@
     }
     use self::rtcp::Rtcp;
 
+    pub use crate::rtp_::{vla::VideoLayersAllocation, ExtensionValues, UserExtensionValues};
     pub use crate::rtp_::{Extension, ExtensionMap, ExtensionSerializer};
-    pub use crate::rtp_::{ExtensionValues, UserExtensionValues};
 
     pub use crate::rtp_::{RtpHeader, SeqNo, Ssrc, VideoOrientation};
->>>>>>> 2e458db1
     pub use crate::streams::{RtpPacket, StreamPaused, StreamRx, StreamTx};
 
     /// Debug output of the unencrypted RTP and RTCP packets.
