//! Media (audio/video) related content.

use std::time::Instant;

use crate::format::PayloadParams;
pub use crate::rtp::VideoOrientation;
pub use crate::rtp::{Direction, ExtensionValues, MediaTime, Mid, Pt, Rid};

use crate::{Rtc, RtcError};

mod event;
pub use event::*;

mod receiver;

mod sender;

mod register;

mod inner;
pub(crate) use inner::{MediaInner, PolledPacket, Source};

/// Half internal structures regarding RTP level.
pub mod rtp {
    pub use crate::rtp::{Extension, ExtensionMap, ExtensionValues};

    // Exposed for integration tests, not for general usage.
    pub use crate::rtp::RtpHeader;
}

/// Audio or video media.
///
/// For SDP: Instances of [`Media`] are obtained via [`Rtc::media()`][crate::Rtc::media()].
/// The instance only exists for lines passed the offer/answer SDP negotiation.
///
/// This is mainly a handle to send outgoing media, but also contains information about the media.
///
/// ```no_run
/// # use str0m::{Rtc, media::Mid};
///
/// let mut rtc = Rtc::new();
///
/// // add candidates, do SDP negotiation
/// let mid: Mid = todo!(); // obtain mid from Event::MediaAdded.
///
/// let media = rtc.media(mid).unwrap();
/// ```
pub struct Media<'a> {
    rtc: &'a mut Rtc,
    mid: Mid,
}

impl Media<'_> {
    fn inner(&self) -> &MediaInner {
        self.rtc.media_inner(self.mid)
    }

    fn inner_mut(&mut self) -> &mut MediaInner {
        self.rtc.media_inner_mut(self.mid)
    }

    /// Identifier of the media.
    pub fn mid(&self) -> Mid {
        self.inner().mid()
    }

    /// The index of the line in the SDP. Once negotiated this cannot change.
    pub fn index(&self) -> usize {
        self.inner().index()
    }

    /// Current direction. This can be changed using
    /// [`SdpApi::set_direction()`][crate::SdpApi::set_direction()] followed by an SDP negotiation.
    ///
    /// To test whether it's possible to send media with the current direction, use
    ///
    /// ```no_run
    /// # use str0m::media::Media;
    /// let media: Media = todo!(); // Get hold of media row.
    /// if media.direction().is_sending() {
    ///     // media.write(...);
    /// }
    /// ```
    pub fn direction(&self) -> Direction {
        self.inner().direction()
    }

    /// The negotiated payload parameters for this media.
    pub fn payload_params(&self) -> &[PayloadParams] {
        self.inner().payload_params()
    }

    /// Match the given parameters to the configured parameters for this [`Media`].
    ///
    /// In a server scenario, a certain codec configuration might not have the same
    /// payload type (PT) for two different peers. We will have incoming data with one
    /// PT and need to match that against the PT of the outgoing [`Media`].
    ///
    /// This call performs matching and if a match is found, returns the _local_ PT
    /// that can be used for sending media.
    pub fn match_params(&self, params: PayloadParams) -> Option<Pt> {
        self.inner().match_params(params)
    }

    /// Send outgoing media data.
    ///
    /// The `pt` is the payload type for sending and must match the codec of the media data.
    /// This is typically done using [`Media::match_params()`] to compare an incoming set of
    /// parameters with the configured ones in this `Media` instance. It's also possible to
    /// manually match the codec using [`Media::payload_params()`].
    ///
    /// `rid` is [Rtp Stream Identifier][1]. In classic RTP, individual RTP packets are identified
    /// via an RTP header value `SSRC` (Synchronization Source). However it's been proposed to send
    /// the RID in a header extension as an alternative way, making SSRC less important. Currently
    /// this is only used in Chrome when doing Simulcast.
    ///
    /// This operation fails if the current [`Media::direction()`] does not allow sending, the
    /// PT doesn't match a negotiated codec, or the RID (`None` or a value) does not match
    /// anything negotiated.
    ///
    /// ```no_run
    /// # use str0m::Rtc;
    /// # use str0m::media::{MediaData, Mid};
    /// # use str0m::format::PayloadParams;
    /// let mut rtc = Rtc::new();
    ///
    /// // add candidates, do SDP negotiation
    /// let mid: Mid = todo!(); // obtain mid from Event::MediaAdded.
    ///
    /// let media = rtc.media(mid).unwrap();
    ///
    /// // Get incoming media data from another peer
    /// let data: MediaData = todo!();
    ///
    /// // Match incoming PT to an outgoing PT.
    /// let pt = media.match_params(data.params).unwrap();
    ///
    /// media.writer(pt).write(data.network_time, data.time, &data.data).unwrap();
    /// ```
    ///
    /// [1]: https://datatracker.ietf.org/doc/html/rfc8852
    pub fn writer(&mut self, pt: Pt) -> Writer<'_> {
        let media = Media {
            rtc: self.rtc,
            mid: self.mid,
        };

        Writer {
            media,
            pt,
            rid: None,
            ext_vals: ExtensionValues::default(),
        }
    }

    /// Test if the kind of keyframe request is possible.
    ///
    /// Sending a keyframe request requires the mechanic to be negotiated as a feedback mechanic
    /// in the SDP offer/answer dance first.
    ///
    /// Specifically these SDP lines would enable FIR and PLI respectively (for payload type 96).
    ///
    /// ```text
    /// a=rtcp-fb:96 ccm fir
    /// a=rtcp-fb:96 nack pli
    /// ```
    pub fn is_request_keyframe_possible(&self, kind: KeyframeRequestKind) -> bool {
        self.inner().is_request_keyframe_possible(kind)
    }

    /// Request a keyframe from a remote peer sending media data.
    ///
    /// For SDP: This can fail if the kind of request (PLI or FIR), as specified by the
    /// [`KeyframeRequestKind`], is not negotiated in the SDP answer/offer for this m-line.
    ///
    /// To ensure the call will not fail, use [`Media::is_request_keyframe_possible()`] to
    /// check whether the feedback mechanism is enabled.
    ///
    /// # Example
    ///
    /// ```no_run
    /// # use str0m::Rtc;
    /// # use str0m::media::{Mid, KeyframeRequestKind};
    /// let mut rtc = Rtc::new();
    ///
    /// // add candidates, do SDP negotiation
    /// let mid: Mid = todo!(); // obtain mid from Event::MediaAdded.
    ///
    /// let media = rtc.media(mid).unwrap();
    ///
    /// media.request_keyframe(None, KeyframeRequestKind::Pli).unwrap();
    /// ```
    pub fn request_keyframe(
        &mut self,
        rid: Option<Rid>,
        kind: KeyframeRequestKind,
    ) -> Result<(), RtcError> {
        self.inner_mut().request_keyframe(rid, kind)
    }

    pub(crate) fn new(rtc: &mut Rtc, mid: Mid) -> Media {
        Media { rtc, mid }
    }
}

/// Helper obtained by [`Media::writer()`] to send media.
///
/// This type follows a builder pattern to allow for additional data to be sent as
/// RTP extension headers.
///
/// ```no_run
/// # use str0m::Rtc;
/// # use str0m::media::{MediaData, Mid};
/// # use str0m::format::PayloadParams;
/// let mut rtc = Rtc::new();
///
/// // add candidates, do SDP negotiation
/// let mid: Mid = todo!(); // obtain mid from Event::MediaAdded.
///
/// let media = rtc.media(mid).unwrap();
///
/// // Get incoming media data from another peer
/// let data: MediaData = todo!();
/// let video_orientation = data.ext_vals.video_orientation.unwrap();
///
/// // Match incoming PT to an outgoing PT.
/// let pt = media.match_params(data.params).unwrap();
///
/// // Send data with video orientation added.
/// media.writer(pt)
///     .video_orientation(video_orientation)
///     .write(data.network_time, data.time, &data.data).unwrap();
/// ```
pub struct Writer<'a> {
    media: Media<'a>,
    pt: Pt,
    rid: Option<Rid>,
    ext_vals: ExtensionValues,
}

impl<'a> Writer<'a> {
    /// Add on an Rtp Stream Id. This is typically used to separate simulcast layers.
    pub fn rid(mut self, rid: Rid) -> Self {
        self.rid = Some(rid);
        self
    }

    /// Add on audio level and voice activity. These values are communicated in the same
    /// RTP header extension, hence it makes sense setting both at the same time.
    ///
    /// Audio level is measured in negative decibel. 0 is max and a "normal" value might be -30.
    pub fn audio_level(mut self, audio_level: i8, voice_activity: bool) -> Self {
        self.ext_vals.audio_level = Some(audio_level);
        self.ext_vals.voice_activity = Some(voice_activity);
        self
    }

    /// Add video orientation. This can be used by a player on the receiver end to decide
    /// whether the video requires to be rotated to show correctly.
    pub fn video_orientation(mut self, o: VideoOrientation) -> Self {
        self.ext_vals.video_orientation = Some(o);
        self
    }

    /// Do the actual write of media.
    ///
    /// Regarding `wallclock` and `rtp_time`, the wallclock is the real world time that corresponds to
    /// the `MediaTime`. For an SFU, this can be hard to know, since RTP packets typically only
    /// contain the media time (RTP time). In the simplest SFU setup, the wallclock could simply
    /// be the arrival time of the incoming RTP data (see
    /// [`MediaData::network_time`][crate::media::MediaData]). For better synchronization the SFU
    /// probably needs to weigh in clock drifts and data provided via the statistics.
    ///
    /// Notice that incorrect [`Pt`] values would surface as an error here, not when
    /// doing [`Media::writer()`].
    ///
    /// If you write media before `IceConnectionState` is `Connected` it will be dropped.
    pub fn write(
        mut self,
        wallclock: Instant,
        rtp_time: MediaTime,
        data: &[u8],
    ) -> Result<(), RtcError> {
<<<<<<< HEAD
        let media = self.media.inner_mut();

        media.write(self.pt, wallclock, rtp_time, data, self.rid, self.ext_vals)?;
=======
        if self.media.inner().rtp_mode {
            panic!("Can't use MediaWriter::write when in rtp_mode");
        }

        let send_buffer_audio = self.media.rtc.session.send_buffer_audio;
        let send_buffer_video = self.media.rtc.session.send_buffer_video;

        let media = self.media.inner_mut();

        media.write(
            self.pt,
            wallclock,
            rtp_time,
            data,
            self.rid,
            self.ext_vals,
            None,
            send_buffer_audio,
            send_buffer_video,
        )?;

        Ok(())
    }

    /// Writes a "raw" RTP packet.
    ///
    /// For info on `wallclock` see [`Writer::write()`].
    ///
    /// The `exts` must contain the mappings for the RTP packet that is written.
    ///
    /// Panics if [`RtcConfig::set_rtp_mode()`][crate::RtcConfig::set_rtp_mode] is `false`.
    ///
    /// WARNING: This is a low level API and is not str0m's primary use case.
    pub fn write_rtp(
        mut self,
        wallclock: Instant,
        packet: &[u8],
        exts: &rtp::ExtensionMap,
    ) -> Result<(), RtcError> {
        if !self.media.inner().rtp_mode {
            panic!("Can't use MediaWriter::write_rtp when not in rtp_mode");
        }

        let send_buffer_audio = self.media.rtc.session.send_buffer_audio;
        let send_buffer_video = self.media.rtc.session.send_buffer_video;

        let media = self.media.inner_mut();

        media.write_rtp(
            self.pt,
            wallclock,
            packet,
            exts,
            send_buffer_audio,
            send_buffer_video,
        )?;
>>>>>>> 7bb3e227

        Ok(())
    }
}<|MERGE_RESOLUTION|>--- conflicted
+++ resolved
@@ -281,15 +281,6 @@
         rtp_time: MediaTime,
         data: &[u8],
     ) -> Result<(), RtcError> {
-<<<<<<< HEAD
-        let media = self.media.inner_mut();
-
-        media.write(self.pt, wallclock, rtp_time, data, self.rid, self.ext_vals)?;
-=======
-        if self.media.inner().rtp_mode {
-            panic!("Can't use MediaWriter::write when in rtp_mode");
-        }
-
         let send_buffer_audio = self.media.rtc.session.send_buffer_audio;
         let send_buffer_video = self.media.rtc.session.send_buffer_video;
 
@@ -302,48 +293,8 @@
             data,
             self.rid,
             self.ext_vals,
-            None,
             send_buffer_audio,
             send_buffer_video,
-        )?;
-
-        Ok(())
-    }
-
-    /// Writes a "raw" RTP packet.
-    ///
-    /// For info on `wallclock` see [`Writer::write()`].
-    ///
-    /// The `exts` must contain the mappings for the RTP packet that is written.
-    ///
-    /// Panics if [`RtcConfig::set_rtp_mode()`][crate::RtcConfig::set_rtp_mode] is `false`.
-    ///
-    /// WARNING: This is a low level API and is not str0m's primary use case.
-    pub fn write_rtp(
-        mut self,
-        wallclock: Instant,
-        packet: &[u8],
-        exts: &rtp::ExtensionMap,
-    ) -> Result<(), RtcError> {
-        if !self.media.inner().rtp_mode {
-            panic!("Can't use MediaWriter::write_rtp when not in rtp_mode");
-        }
-
-        let send_buffer_audio = self.media.rtc.session.send_buffer_audio;
-        let send_buffer_video = self.media.rtc.session.send_buffer_video;
-
-        let media = self.media.inner_mut();
-
-        media.write_rtp(
-            self.pt,
-            wallclock,
-            packet,
-            exts,
-            send_buffer_audio,
-            send_buffer_video,
-        )?;
->>>>>>> 7bb3e227
-
-        Ok(())
+        )
     }
 }