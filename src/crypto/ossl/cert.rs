--- conflicted
+++ resolved
@@ -35,19 +35,11 @@
     fn self_signed(options: DtlsCertOptions) -> Result<Self, CryptoError> {
         let f4 = BigNum::from_u32(RSA_F4).unwrap();
         let pkey = match options.pkey_type {
-<<<<<<< HEAD
-            DtlsPKeyType::Rsa => {
-                let key = Rsa::generate_with_e(2048, &f4)?;
-                PKey::from_rsa(key)?
-            }
-            DtlsPKeyType::EcDsa => {
-=======
             DtlsPKeyType::Rsa2048 => {
                 let key = Rsa::generate_with_e(2048, &f4)?;
                 PKey::from_rsa(key)?
             }
             DtlsPKeyType::EcDsaP256 => {
->>>>>>> a7b5e60a
                 let nid = Nid::X9_62_PRIME256V1; // NIST P-256 curve
                 let group = EcGroup::from_curve_name(nid)?;
                 let key = EcKey::generate(&group)?;
